--- conflicted
+++ resolved
@@ -357,9 +357,6 @@
             'Yes',
             'No'
         );
-<<<<<<< HEAD
-        return item === 'Yes' ? this.install(product, resource, cancel) : InstallerResponse.Ignore;
-=======
         if (item === 'Yes') {
             const stopWatch = new StopWatch();
             try {
@@ -376,7 +373,6 @@
             }
         }
         return InstallerResponse.Ignore;
->>>>>>> bd9615ac
     }
 }
 
