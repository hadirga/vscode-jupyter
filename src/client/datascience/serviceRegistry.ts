// Copyright (c) Microsoft Corporation. All rights reserved.
// Licensed under the MIT License.
'use strict';
import { IExtensionActivationService } from '../activation/types';
import { noop } from '../common/utils/misc';
import { StopWatch } from '../common/utils/stopWatch';
import { ClassType, IServiceManager } from '../ioc/types';
import { sendTelemetryEvent } from '../telemetry';
import { CodeCssGenerator } from './codeCssGenerator';
import { Telemetry } from './constants';
import { DataViewer } from './data-viewing/dataViewer';
import { DataViewerProvider } from './data-viewing/dataViewerProvider';
import { DataScience } from './datascience';
import { DataScienceCodeLensProvider } from './editor-integration/codelensprovider';
import { CodeWatcher } from './editor-integration/codewatcher';
import { Decorator } from './editor-integration/decorator';
import { DotNetIntellisenseProvider } from './interactive-window/intellisense/dotNetIntellisenseProvider';
import { JediIntellisenseProvider } from './interactive-window/intellisense/jediIntellisenseProvider';
import { InteractiveWindow } from './interactive-window/interactiveWindow';
import { InteractiveWindowCommandListener } from './interactive-window/interactiveWindowCommandListener';
import { InteractiveWindowProvider } from './interactive-window/interactiveWindowProvider';
import { LinkProvider } from './interactive-window/linkProvider';
import { ShowPlotListener } from './interactive-window/showPlotListener';
import { JupyterCommandFactory } from './jupyter/jupyterCommand';
import { JupyterDebugger } from './jupyter/jupyterDebugger';
import { JupyterExecutionFactory } from './jupyter/jupyterExecutionFactory';
import { JupyterExporter } from './jupyter/jupyterExporter';
import { JupyterImporter } from './jupyter/jupyterImporter';
import { JupyterPasswordConnect } from './jupyter/jupyterPasswordConnect';
import { JupyterServerFactory } from './jupyter/jupyterServerFactory';
import { JupyterSessionManager } from './jupyter/jupyterSessionManager';
import { JupyterVariables } from './jupyter/jupyterVariables';
import { PlotViewer } from './plotting/plotViewer';
import { PlotViewerProvider } from './plotting/plotViewerProvider';
import { StatusProvider } from './statusProvider';
import { ThemeFinder } from './themeFinder';
import {
    ICodeCssGenerator,
    ICodeWatcher,
    IDataScience,
    IDataScienceCodeLensProvider,
    IDataScienceCommandListener,
    IDataViewer,
    IDataViewerProvider,
    IInteractiveWindow,
    IInteractiveWindowListener,
    IInteractiveWindowProvider,
    IJupyterCommandFactory,
    IJupyterDebugger,
    IJupyterExecution,
    IJupyterPasswordConnect,
    IJupyterSessionManager,
    IJupyterVariables,
    INotebookExporter,
    INotebookImporter,
    INotebookServer,
    IPlotViewer,
    IPlotViewerProvider,
    IStatusProvider,
    IThemeFinder
} from './types';

// tslint:disable:no-any
function wrapType(ctor: ClassType<any>) : ClassType<any> {
    return class extends ctor {
        constructor(...args: any[]) {
            const stopWatch = new StopWatch();
            super(...args);
            try {
                // ctor name is minified. compute from the class definition
                const className = ctor.toString().match(/\w+/g)![1];
                sendTelemetryEvent(Telemetry.ClassConstructionTime, stopWatch.elapsedTime, { class: className });
            } catch {
                noop();
            }
        }
    };
}

export function registerTypes(serviceManager: IServiceManager) {
<<<<<<< HEAD
    serviceManager.addSingleton<IDataScienceCodeLensProvider>(IDataScienceCodeLensProvider, DataScienceCodeLensProvider);
    serviceManager.addSingleton<IDataScience>(IDataScience, DataScience);
    serviceManager.addSingleton<IJupyterExecution>(IJupyterExecution, JupyterExecutionFactory);
    serviceManager.add<IDataScienceCommandListener>(IDataScienceCommandListener, InteractiveWindowCommandListener);
    serviceManager.addSingleton<IInteractiveWindowProvider>(IInteractiveWindowProvider, InteractiveWindowProvider);
    serviceManager.add<IInteractiveWindow>(IInteractiveWindow, InteractiveWindow);
    serviceManager.add<INotebookExporter>(INotebookExporter, JupyterExporter);
    serviceManager.add<INotebookImporter>(INotebookImporter, JupyterImporter);
    serviceManager.add<INotebookServer>(INotebookServer, JupyterServerFactory);
    serviceManager.addSingleton<ICodeCssGenerator>(ICodeCssGenerator, CodeCssGenerator);
    serviceManager.addSingleton<IJupyterPasswordConnect>(IJupyterPasswordConnect, JupyterPasswordConnect);
    serviceManager.addSingleton<IStatusProvider>(IStatusProvider, StatusProvider);
    serviceManager.addSingleton<IJupyterSessionManager>(IJupyterSessionManager, JupyterSessionManager);
    serviceManager.addSingleton<IJupyterVariables>(IJupyterVariables, JupyterVariables);
    serviceManager.add<ICodeWatcher>(ICodeWatcher, CodeWatcher);
    serviceManager.add<IJupyterCommandFactory>(IJupyterCommandFactory, JupyterCommandFactory);
    serviceManager.addSingleton<IThemeFinder>(IThemeFinder, ThemeFinder);
    serviceManager.addSingleton<IDataViewerProvider>(IDataViewerProvider, DataViewerProvider);
    serviceManager.add<IDataViewer>(IDataViewer, DataViewer);
    serviceManager.addSingleton<IExtensionActivationService>(IExtensionActivationService, Decorator);
    serviceManager.add<IInteractiveWindowListener>(IInteractiveWindowListener, DotNetIntellisenseProvider);
    serviceManager.add<IInteractiveWindowListener>(IInteractiveWindowListener, JediIntellisenseProvider);
    serviceManager.add<IInteractiveWindowListener>(IInteractiveWindowListener, LinkProvider);
    serviceManager.add<IInteractiveWindowListener>(IInteractiveWindowListener, ShowPlotListener);
    serviceManager.addSingleton<IPlotViewerProvider>(IPlotViewerProvider, PlotViewerProvider);
    serviceManager.add<IPlotViewer>(IPlotViewer, PlotViewer);
    serviceManager.addSingleton<IJupyterDebugger>(IJupyterDebugger, JupyterDebugger);
=======
    serviceManager.addSingleton<IDataScienceCodeLensProvider>(IDataScienceCodeLensProvider, wrapType(DataScienceCodeLensProvider));
    serviceManager.addSingleton<IDataScience>(IDataScience, wrapType(DataScience));
    serviceManager.addSingleton<IJupyterExecution>(IJupyterExecution, wrapType(JupyterExecutionFactory));
    serviceManager.add<IDataScienceCommandListener>(IDataScienceCommandListener, wrapType(InteractiveWindowCommandListener));
    serviceManager.addSingleton<IInteractiveWindowProvider>(IInteractiveWindowProvider, wrapType(InteractiveWindowProvider));
    serviceManager.add<IInteractiveWindow>(IInteractiveWindow, wrapType(InteractiveWindow));
    serviceManager.add<INotebookExporter>(INotebookExporter, wrapType(JupyterExporter));
    serviceManager.add<INotebookImporter>(INotebookImporter, wrapType(JupyterImporter));
    serviceManager.add<INotebookServer>(INotebookServer, wrapType(JupyterServerFactory));
    serviceManager.addSingleton<ICodeCssGenerator>(ICodeCssGenerator, wrapType(CodeCssGenerator));
    serviceManager.addSingleton<IJupyterPasswordConnect>(IJupyterPasswordConnect, wrapType(JupyterPasswordConnect));
    serviceManager.addSingleton<IStatusProvider>(IStatusProvider, wrapType(StatusProvider));
    serviceManager.addSingleton<IJupyterSessionManager>(IJupyterSessionManager, wrapType(JupyterSessionManager));
    serviceManager.addSingleton<IJupyterVariables>(IJupyterVariables, wrapType(JupyterVariables));
    serviceManager.add<ICodeWatcher>(ICodeWatcher, wrapType(CodeWatcher));
    serviceManager.add<IJupyterCommandFactory>(IJupyterCommandFactory, wrapType(JupyterCommandFactory));
    serviceManager.addSingleton<IThemeFinder>(IThemeFinder, wrapType(ThemeFinder));
    serviceManager.addSingleton<IDataViewerProvider>(IDataViewerProvider, wrapType(DataViewerProvider));
    serviceManager.add<IDataViewer>(IDataViewer, wrapType(DataViewer));
    serviceManager.addSingleton<IExtensionActivationService>(IExtensionActivationService, wrapType(Decorator));
    serviceManager.add<IInteractiveWindowListener>(IInteractiveWindowListener, wrapType(DotNetIntellisenseProvider));
    serviceManager.add<IInteractiveWindowListener>(IInteractiveWindowListener, wrapType(JediIntellisenseProvider));
    serviceManager.add<IInteractiveWindowListener>(IInteractiveWindowListener, wrapType(LinkProvider));
    serviceManager.add<IInteractiveWindowListener>(IInteractiveWindowListener, wrapType(ShowPlotListener));
    serviceManager.addSingleton<IPlotViewerProvider>(IPlotViewerProvider, wrapType(PlotViewerProvider));
    serviceManager.add<IPlotViewer>(IPlotViewer, wrapType(PlotViewer));
>>>>>>> e894e986
}
<|MERGE_RESOLUTION|>--- conflicted
+++ resolved
@@ -1,137 +1,108 @@
-// Copyright (c) Microsoft Corporation. All rights reserved.
-// Licensed under the MIT License.
-'use strict';
-import { IExtensionActivationService } from '../activation/types';
-import { noop } from '../common/utils/misc';
-import { StopWatch } from '../common/utils/stopWatch';
-import { ClassType, IServiceManager } from '../ioc/types';
-import { sendTelemetryEvent } from '../telemetry';
-import { CodeCssGenerator } from './codeCssGenerator';
-import { Telemetry } from './constants';
-import { DataViewer } from './data-viewing/dataViewer';
-import { DataViewerProvider } from './data-viewing/dataViewerProvider';
-import { DataScience } from './datascience';
-import { DataScienceCodeLensProvider } from './editor-integration/codelensprovider';
-import { CodeWatcher } from './editor-integration/codewatcher';
-import { Decorator } from './editor-integration/decorator';
-import { DotNetIntellisenseProvider } from './interactive-window/intellisense/dotNetIntellisenseProvider';
-import { JediIntellisenseProvider } from './interactive-window/intellisense/jediIntellisenseProvider';
-import { InteractiveWindow } from './interactive-window/interactiveWindow';
-import { InteractiveWindowCommandListener } from './interactive-window/interactiveWindowCommandListener';
-import { InteractiveWindowProvider } from './interactive-window/interactiveWindowProvider';
-import { LinkProvider } from './interactive-window/linkProvider';
-import { ShowPlotListener } from './interactive-window/showPlotListener';
-import { JupyterCommandFactory } from './jupyter/jupyterCommand';
-import { JupyterDebugger } from './jupyter/jupyterDebugger';
-import { JupyterExecutionFactory } from './jupyter/jupyterExecutionFactory';
-import { JupyterExporter } from './jupyter/jupyterExporter';
-import { JupyterImporter } from './jupyter/jupyterImporter';
-import { JupyterPasswordConnect } from './jupyter/jupyterPasswordConnect';
-import { JupyterServerFactory } from './jupyter/jupyterServerFactory';
-import { JupyterSessionManager } from './jupyter/jupyterSessionManager';
-import { JupyterVariables } from './jupyter/jupyterVariables';
-import { PlotViewer } from './plotting/plotViewer';
-import { PlotViewerProvider } from './plotting/plotViewerProvider';
-import { StatusProvider } from './statusProvider';
-import { ThemeFinder } from './themeFinder';
-import {
-    ICodeCssGenerator,
-    ICodeWatcher,
-    IDataScience,
-    IDataScienceCodeLensProvider,
-    IDataScienceCommandListener,
-    IDataViewer,
-    IDataViewerProvider,
-    IInteractiveWindow,
-    IInteractiveWindowListener,
-    IInteractiveWindowProvider,
-    IJupyterCommandFactory,
-    IJupyterDebugger,
-    IJupyterExecution,
-    IJupyterPasswordConnect,
-    IJupyterSessionManager,
-    IJupyterVariables,
-    INotebookExporter,
-    INotebookImporter,
-    INotebookServer,
-    IPlotViewer,
-    IPlotViewerProvider,
-    IStatusProvider,
-    IThemeFinder
-} from './types';
-
-// tslint:disable:no-any
-function wrapType(ctor: ClassType<any>) : ClassType<any> {
-    return class extends ctor {
-        constructor(...args: any[]) {
-            const stopWatch = new StopWatch();
-            super(...args);
-            try {
-                // ctor name is minified. compute from the class definition
-                const className = ctor.toString().match(/\w+/g)![1];
-                sendTelemetryEvent(Telemetry.ClassConstructionTime, stopWatch.elapsedTime, { class: className });
-            } catch {
-                noop();
-            }
-        }
-    };
-}
-
-export function registerTypes(serviceManager: IServiceManager) {
-<<<<<<< HEAD
-    serviceManager.addSingleton<IDataScienceCodeLensProvider>(IDataScienceCodeLensProvider, DataScienceCodeLensProvider);
-    serviceManager.addSingleton<IDataScience>(IDataScience, DataScience);
-    serviceManager.addSingleton<IJupyterExecution>(IJupyterExecution, JupyterExecutionFactory);
-    serviceManager.add<IDataScienceCommandListener>(IDataScienceCommandListener, InteractiveWindowCommandListener);
-    serviceManager.addSingleton<IInteractiveWindowProvider>(IInteractiveWindowProvider, InteractiveWindowProvider);
-    serviceManager.add<IInteractiveWindow>(IInteractiveWindow, InteractiveWindow);
-    serviceManager.add<INotebookExporter>(INotebookExporter, JupyterExporter);
-    serviceManager.add<INotebookImporter>(INotebookImporter, JupyterImporter);
-    serviceManager.add<INotebookServer>(INotebookServer, JupyterServerFactory);
-    serviceManager.addSingleton<ICodeCssGenerator>(ICodeCssGenerator, CodeCssGenerator);
-    serviceManager.addSingleton<IJupyterPasswordConnect>(IJupyterPasswordConnect, JupyterPasswordConnect);
-    serviceManager.addSingleton<IStatusProvider>(IStatusProvider, StatusProvider);
-    serviceManager.addSingleton<IJupyterSessionManager>(IJupyterSessionManager, JupyterSessionManager);
-    serviceManager.addSingleton<IJupyterVariables>(IJupyterVariables, JupyterVariables);
-    serviceManager.add<ICodeWatcher>(ICodeWatcher, CodeWatcher);
-    serviceManager.add<IJupyterCommandFactory>(IJupyterCommandFactory, JupyterCommandFactory);
-    serviceManager.addSingleton<IThemeFinder>(IThemeFinder, ThemeFinder);
-    serviceManager.addSingleton<IDataViewerProvider>(IDataViewerProvider, DataViewerProvider);
-    serviceManager.add<IDataViewer>(IDataViewer, DataViewer);
-    serviceManager.addSingleton<IExtensionActivationService>(IExtensionActivationService, Decorator);
-    serviceManager.add<IInteractiveWindowListener>(IInteractiveWindowListener, DotNetIntellisenseProvider);
-    serviceManager.add<IInteractiveWindowListener>(IInteractiveWindowListener, JediIntellisenseProvider);
-    serviceManager.add<IInteractiveWindowListener>(IInteractiveWindowListener, LinkProvider);
-    serviceManager.add<IInteractiveWindowListener>(IInteractiveWindowListener, ShowPlotListener);
-    serviceManager.addSingleton<IPlotViewerProvider>(IPlotViewerProvider, PlotViewerProvider);
-    serviceManager.add<IPlotViewer>(IPlotViewer, PlotViewer);
-    serviceManager.addSingleton<IJupyterDebugger>(IJupyterDebugger, JupyterDebugger);
-=======
-    serviceManager.addSingleton<IDataScienceCodeLensProvider>(IDataScienceCodeLensProvider, wrapType(DataScienceCodeLensProvider));
-    serviceManager.addSingleton<IDataScience>(IDataScience, wrapType(DataScience));
-    serviceManager.addSingleton<IJupyterExecution>(IJupyterExecution, wrapType(JupyterExecutionFactory));
-    serviceManager.add<IDataScienceCommandListener>(IDataScienceCommandListener, wrapType(InteractiveWindowCommandListener));
-    serviceManager.addSingleton<IInteractiveWindowProvider>(IInteractiveWindowProvider, wrapType(InteractiveWindowProvider));
-    serviceManager.add<IInteractiveWindow>(IInteractiveWindow, wrapType(InteractiveWindow));
-    serviceManager.add<INotebookExporter>(INotebookExporter, wrapType(JupyterExporter));
-    serviceManager.add<INotebookImporter>(INotebookImporter, wrapType(JupyterImporter));
-    serviceManager.add<INotebookServer>(INotebookServer, wrapType(JupyterServerFactory));
-    serviceManager.addSingleton<ICodeCssGenerator>(ICodeCssGenerator, wrapType(CodeCssGenerator));
-    serviceManager.addSingleton<IJupyterPasswordConnect>(IJupyterPasswordConnect, wrapType(JupyterPasswordConnect));
-    serviceManager.addSingleton<IStatusProvider>(IStatusProvider, wrapType(StatusProvider));
-    serviceManager.addSingleton<IJupyterSessionManager>(IJupyterSessionManager, wrapType(JupyterSessionManager));
-    serviceManager.addSingleton<IJupyterVariables>(IJupyterVariables, wrapType(JupyterVariables));
-    serviceManager.add<ICodeWatcher>(ICodeWatcher, wrapType(CodeWatcher));
-    serviceManager.add<IJupyterCommandFactory>(IJupyterCommandFactory, wrapType(JupyterCommandFactory));
-    serviceManager.addSingleton<IThemeFinder>(IThemeFinder, wrapType(ThemeFinder));
-    serviceManager.addSingleton<IDataViewerProvider>(IDataViewerProvider, wrapType(DataViewerProvider));
-    serviceManager.add<IDataViewer>(IDataViewer, wrapType(DataViewer));
-    serviceManager.addSingleton<IExtensionActivationService>(IExtensionActivationService, wrapType(Decorator));
-    serviceManager.add<IInteractiveWindowListener>(IInteractiveWindowListener, wrapType(DotNetIntellisenseProvider));
-    serviceManager.add<IInteractiveWindowListener>(IInteractiveWindowListener, wrapType(JediIntellisenseProvider));
-    serviceManager.add<IInteractiveWindowListener>(IInteractiveWindowListener, wrapType(LinkProvider));
-    serviceManager.add<IInteractiveWindowListener>(IInteractiveWindowListener, wrapType(ShowPlotListener));
-    serviceManager.addSingleton<IPlotViewerProvider>(IPlotViewerProvider, wrapType(PlotViewerProvider));
-    serviceManager.add<IPlotViewer>(IPlotViewer, wrapType(PlotViewer));
->>>>>>> e894e986
-}
+// Copyright (c) Microsoft Corporation. All rights reserved.
+// Licensed under the MIT License.
+'use strict';
+import { IExtensionActivationService } from '../activation/types';
+import { noop } from '../common/utils/misc';
+import { StopWatch } from '../common/utils/stopWatch';
+import { ClassType, IServiceManager } from '../ioc/types';
+import { sendTelemetryEvent } from '../telemetry';
+import { CodeCssGenerator } from './codeCssGenerator';
+import { Telemetry } from './constants';
+import { DataViewer } from './data-viewing/dataViewer';
+import { DataViewerProvider } from './data-viewing/dataViewerProvider';
+import { DataScience } from './datascience';
+import { DataScienceCodeLensProvider } from './editor-integration/codelensprovider';
+import { CodeWatcher } from './editor-integration/codewatcher';
+import { Decorator } from './editor-integration/decorator';
+import { DotNetIntellisenseProvider } from './interactive-window/intellisense/dotNetIntellisenseProvider';
+import { JediIntellisenseProvider } from './interactive-window/intellisense/jediIntellisenseProvider';
+import { InteractiveWindow } from './interactive-window/interactiveWindow';
+import { InteractiveWindowCommandListener } from './interactive-window/interactiveWindowCommandListener';
+import { InteractiveWindowProvider } from './interactive-window/interactiveWindowProvider';
+import { LinkProvider } from './interactive-window/linkProvider';
+import { ShowPlotListener } from './interactive-window/showPlotListener';
+import { JupyterCommandFactory } from './jupyter/jupyterCommand';
+import { JupyterDebugger } from './jupyter/jupyterDebugger';
+import { JupyterExecutionFactory } from './jupyter/jupyterExecutionFactory';
+import { JupyterExporter } from './jupyter/jupyterExporter';
+import { JupyterImporter } from './jupyter/jupyterImporter';
+import { JupyterPasswordConnect } from './jupyter/jupyterPasswordConnect';
+import { JupyterServerFactory } from './jupyter/jupyterServerFactory';
+import { JupyterSessionManager } from './jupyter/jupyterSessionManager';
+import { JupyterVariables } from './jupyter/jupyterVariables';
+import { PlotViewer } from './plotting/plotViewer';
+import { PlotViewerProvider } from './plotting/plotViewerProvider';
+import { StatusProvider } from './statusProvider';
+import { ThemeFinder } from './themeFinder';
+import {
+    ICodeCssGenerator,
+    ICodeWatcher,
+    IDataScience,
+    IDataScienceCodeLensProvider,
+    IDataScienceCommandListener,
+    IDataViewer,
+    IDataViewerProvider,
+    IInteractiveWindow,
+    IInteractiveWindowListener,
+    IInteractiveWindowProvider,
+    IJupyterCommandFactory,
+    IJupyterDebugger,
+    IJupyterExecution,
+    IJupyterPasswordConnect,
+    IJupyterSessionManager,
+    IJupyterVariables,
+    INotebookExporter,
+    INotebookImporter,
+    INotebookServer,
+    IPlotViewer,
+    IPlotViewerProvider,
+    IStatusProvider,
+    IThemeFinder
+} from './types';
+
+// tslint:disable:no-any
+function wrapType(ctor: ClassType<any>) : ClassType<any> {
+    return class extends ctor {
+        constructor(...args: any[]) {
+            const stopWatch = new StopWatch();
+            super(...args);
+            try {
+                // ctor name is minified. compute from the class definition
+                const className = ctor.toString().match(/\w+/g)![1];
+                sendTelemetryEvent(Telemetry.ClassConstructionTime, stopWatch.elapsedTime, { class: className });
+            } catch {
+                noop();
+            }
+        }
+    };
+}
+
+export function registerTypes(serviceManager: IServiceManager) {
+    serviceManager.addSingleton<IDataScienceCodeLensProvider>(IDataScienceCodeLensProvider, wrapType(DataScienceCodeLensProvider));
+    serviceManager.addSingleton<IDataScience>(IDataScience, wrapType(DataScience));
+    serviceManager.addSingleton<IJupyterExecution>(IJupyterExecution, wrapType(JupyterExecutionFactory));
+    serviceManager.add<IDataScienceCommandListener>(IDataScienceCommandListener, wrapType(InteractiveWindowCommandListener));
+    serviceManager.addSingleton<IInteractiveWindowProvider>(IInteractiveWindowProvider, wrapType(InteractiveWindowProvider));
+    serviceManager.add<IInteractiveWindow>(IInteractiveWindow, wrapType(InteractiveWindow));
+    serviceManager.add<INotebookExporter>(INotebookExporter, wrapType(JupyterExporter));
+    serviceManager.add<INotebookImporter>(INotebookImporter, wrapType(JupyterImporter));
+    serviceManager.add<INotebookServer>(INotebookServer, wrapType(JupyterServerFactory));
+    serviceManager.addSingleton<ICodeCssGenerator>(ICodeCssGenerator, wrapType(CodeCssGenerator));
+    serviceManager.addSingleton<IJupyterPasswordConnect>(IJupyterPasswordConnect, wrapType(JupyterPasswordConnect));
+    serviceManager.addSingleton<IStatusProvider>(IStatusProvider, wrapType(StatusProvider));
+    serviceManager.addSingleton<IJupyterSessionManager>(IJupyterSessionManager, wrapType(JupyterSessionManager));
+    serviceManager.addSingleton<IJupyterVariables>(IJupyterVariables, wrapType(JupyterVariables));
+    serviceManager.add<ICodeWatcher>(ICodeWatcher, wrapType(CodeWatcher));
+    serviceManager.add<IJupyterCommandFactory>(IJupyterCommandFactory, wrapType(JupyterCommandFactory));
+    serviceManager.addSingleton<IThemeFinder>(IThemeFinder, wrapType(ThemeFinder));
+    serviceManager.addSingleton<IDataViewerProvider>(IDataViewerProvider, wrapType(DataViewerProvider));
+    serviceManager.add<IDataViewer>(IDataViewer, wrapType(DataViewer));
+    serviceManager.addSingleton<IExtensionActivationService>(IExtensionActivationService, wrapType(Decorator));
+    serviceManager.add<IInteractiveWindowListener>(IInteractiveWindowListener, wrapType(DotNetIntellisenseProvider));
+    serviceManager.add<IInteractiveWindowListener>(IInteractiveWindowListener, wrapType(JediIntellisenseProvider));
+    serviceManager.add<IInteractiveWindowListener>(IInteractiveWindowListener, wrapType(LinkProvider));
+    serviceManager.add<IInteractiveWindowListener>(IInteractiveWindowListener, wrapType(ShowPlotListener));
+    serviceManager.addSingleton<IPlotViewerProvider>(IPlotViewerProvider, wrapType(PlotViewerProvider));
+    serviceManager.add<IPlotViewer>(IPlotViewer, wrapType(PlotViewer));
+    serviceManager.addSingleton<IJupyterDebugger>(IJupyterDebugger, wrapType(JupyterDebugger));
+}