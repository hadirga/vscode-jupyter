--- conflicted
+++ resolved
@@ -587,10 +587,7 @@
 export function getInteractiveEditor(
     wrapper: ReactWrapper<any, Readonly<{}>, React.Component>
 ): ReactWrapper<any, Readonly<{}>, React.Component> {
-<<<<<<< HEAD
-=======
     wrapper.update();
->>>>>>> bd9615ac
     // Find the last cell. It should have a monacoEditor object
     const cells = wrapper.find('InteractiveCell');
     const lastCell = cells.last();
